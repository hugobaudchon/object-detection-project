# Object Detection Project

**Authors:** Michell Payano, Aristides Milios, Hugo Baudchon

<<<<<<< HEAD
<<<<<<< Updated upstream
**NOTE:** If you want to develop software that does not use
ROS, check out [this template](https://github.com/duckietown/template-basic).
=======
## Summary of Steps  
1. **Data Collection**: Gathering camera images data with both the real & virtual robots to train our object detection model.  
2. **Automatic Labeling**: Automatically labeling the data using a pretrained Language-Vision model.
3. **Model Training**: Building and training the object detection model.  
4. **Integration with the robot**: The model sends images to the laptop via TCP, and the laptop returns the detections back to the robot, which publishes them as a ROS topic.
>>>>>>> dde16064

---

## Data Collection

<<<<<<< HEAD
=======
## Quickstart

```
dts devel build -H [bot_name] -f --verbose
dts devel run -H [bot_name] -L object-detection -X
```

in a separate terminal (use a venv if you want but be careful about installing it in the project directory because it might be copied over to the robot accidentally and fill up its entire storage):

```
pip install ultralytics
pip install opencv-python
python client/yolo_client.py [tcp_ip_adress] --port 8765 --model [/path/to/model/weights.pt]
```

## Summary of Steps  
1. **Data Collection**: Gathering camera images data with both the real & virtual robots to train our object detection model.  
2. **Automatic Labelling**: Automatically labeling the data using a pretrained Vision LLM (VLLM).
3. **Model Training**: Building and training the object detection model.  
4. **Integration with the robot**: The model sends images to the laptop via TCP, and the laptop returns the detections back to the robot, which publishes them as a ROS topic.

---

## Data Collection

Steps 1-3 are for virtual robot setup only, while steps 4-5 are for running data collection on either a real or virtual robot.

### Virtual Robot Setup (optional if you only want to use the real robot)

1. *Start the simulation*:  

Run the following shell command to start the duckiematrix. There is a custom loop in ```./assets/duckiematrix/loop``` with additional duckies and static robots.
```shell
dts matrix run --standalone -m [/path/to/dts/map]
```

2. *Start a virtual bot*:

First, create a virtual bot if you don't have one already:
```shell
dts duckiebot virtual create -t duckiebot [BOT_NAME] -c DB21J
```

Then, start the virtual bot:
```shell
dts duckiebot virtual start [BOT_NAME]
```

This might take a few seconds, you can check when the virtual bot is ready with the command ```dts fleet discover```

3. *Attach the virtual bot to the duckiematrix*:

Once the virtual bot is ready, you can attach it to the previously started duckiematrix:
```shell
dts matrix attach [BOT_NAME] "map_0/vehicle_0"
```

### Data collection (real and virtual robot)
4. *Start keyboard controls*:

Run the following command to start the keyboard controls for the robot (real or virtual):
```shell
dts duckiebot keyboard_control [BOT_NAME]
```

5. *Collect data*:

We highly recommend setuping the automatic ssh key with the robot to avoid typing the password multiple times within the script, especially if you run the script multiple time under different environment conditions (lightning, objects placement...):

```shell
ssh-copy-id duckie@[BOT_NAME].local
```

Then, run the following command to start collecting data. You will be prompted to press "Enter" twice to 1) start recording and 2) stop recording. You should use the keyboard controls previously started to move the robot around while collecting.

--output_dir should be a path on your computer, as the script will automatically download the images from the robot to your computer.
```shell
python data_collection/rosbag_image_extractor.py \
 --robot_name [BOT_NAME] \
 --password quackquack \
 --output_dir [path/to/output/folder]
```


## Automatic Labelling  

The automated labelling is done through the [OWLv2 model](https://huggingface.co/docs/transformers/en/model_doc/owlv2), powered by the [Huggingface](https://huggingface.co/) library for inference. Specifically we use [this version](https://huggingface.co/google/owlv2-base-patch16-ensemble) of the model for our inference, as we found it struck a good balance between inference speed and annotation quality.

OWLv2 is an open-vocabulary (open-domain) detection model. That is to say, at inference time and with no training, it is able to accept a "class list" (effectively a short description of each class), and based on its understanding of these descriptions, produce bounding boxes around the corresponding objects in the image in zero-shot.

The labelling script is run as follows:

```
python automated_data_labelling/process_images.py
```

The key parameters of this script, located at the top of the file, are:

```
zip_file_images_folder = "duckietown_images" # directory name containing the images for labelling
DETECTION_THRESHOLD = 0.2 # the certainty threshold under which we discard bounding boxes
class_list = [
    "rc car",
    "yellow rubber duckie",
    "small orange traffic cone",
    "wooden toy house",
    "qr code",
    "road sign"
] 
``

The script produces a `labels` subdirectory in the original directory that contains the bounding boxes in YOLO format to be ingested by the subsequent training scripts.

The script contains a `visualize_detection` function that can be used to visually inspect the quality of the annotations for a given image in the folder. It is not currently being used by the script (the script used to be a notebook where the results were visualized interactively, but this version is meant to run on a cluster for faster inference).
>>>>>>> Stashed changes
=======
Steps 1-3 are for virtual robot setup only, while steps 4-5 are for running data collection on either a real or virtual robot.
>>>>>>> dde16064

### Virtual Robot Setup (optional if you only want to use the real robot)

1. *Start the simulation*:  

Run the following shell command to start the duckiematrix. There is a custom loop in ```./assets/duckiematrix/loop``` with additional duckies and static robots.
```shell
dts matrix run --standalone -m [/path/to/dts/map]
```
<<<<<<< HEAD
dts devel build -H [bot_name] -f --verbose
dts devel run -H [bot_name] -L object-detection -X
=======

2. *Start a virtual bot*:

First, create a virtual bot if you don't have one already:
```shell
dts duckiebot virtual create -t duckiebot [BOT_NAME] -c DB21J
>>>>>>> dde16064
```

Then, start the virtual bot:
```shell
dts duckiebot virtual start [BOT_NAME]
```
<<<<<<< HEAD
<<<<<<< Updated upstream
python yolo_client.py 172.19.0.143 --port 8765 --model /home/hugo/PycharmProjects/object-detection-project/packages/object_detection/include/weights/best.pt
=======

This might take a few seconds, you can check when the virtual bot is ready with the command ```dts fleet discover```

3. *Attach the virtual bot to the duckiematrix*:

Once the virtual bot is ready, you can attach it to the previously started duckiematrix:
```shell
dts matrix attach [BOT_NAME] "map_0/vehicle_0"
>>>>>>> dde16064
```

### Data collection (real and virtual robot)
4. *Start keyboard controls*:

Run the following command to start the keyboard controls for the robot (real or virtual):
```shell
dts duckiebot keyboard_control [BOT_NAME]
```

5. *Collect data*:

We highly recommend setuping the automatic ssh key with the robot to avoid typing the password multiple times within the script, especially if you run the script multiple time under different environment conditions (lightning, objects placement...):

```shell
ssh-copy-id duckie@[BOT_NAME].local
```

Then, run the following command to start collecting data. You will be prompted to press "Enter" twice to 1) start recording and 2) stop recording. You should use the keyboard controls previously started to move the robot around while collecting.

--output_dir should be a path on your computer, as the script will automatically download the images from the robot to your computer.
```shell
python data_collection/rosbag_image_extractor.py \
 --robot_name [BOT_NAME] \
 --password quackquack \
 --output_dir [path/to/output/folder]
```


## Automatic Labeling  

### TODO

## Model Training

### TODO

## Integration with the robot

First, you need to build and run the object detection package on the robot:
```
dts devel build -H didibot -f --verbose
dts devel run -H didibot -L object-detection -X
```

This will start streaming camera images to the laptop through a TCP connection.
The laptop will run the object detection model and send the detections back to the robot, which will publish them as a ROS topic.

Once the object detection package is running on the robot, you can run the client on the laptop to receive the images and send back the detections.

<<<<<<< HEAD
When launching a new container, you can simply provide `dt-launcher-my-launcher` as
command.
=======
python client/yolo_client.py [tcp_ip_adress] --port 8765 --model [/path/to/model/weights.pt]
```

## Common Issues

1. Make sure that extraneous directories aren't being copied over to fill up the robot's storage (e.g. venvs)
>>>>>>> Stashed changes
=======
IMPORTANT: check the output of ```dts devel run [...]``` for the IP and update it in the command below.

You will also have to point the script to the YOLO model weights .pt file.
```
python client/yolo_client.py [tcp_ip_adress] --port 8765 --model [/path/to/model/weights.pt]
```
>>>>>>> dde16064
<|MERGE_RESOLUTION|>--- conflicted
+++ resolved
@@ -2,42 +2,9 @@
 
 **Authors:** Michell Payano, Aristides Milios, Hugo Baudchon
 
-<<<<<<< HEAD
-<<<<<<< Updated upstream
-**NOTE:** If you want to develop software that does not use
-ROS, check out [this template](https://github.com/duckietown/template-basic).
-=======
 ## Summary of Steps  
 1. **Data Collection**: Gathering camera images data with both the real & virtual robots to train our object detection model.  
 2. **Automatic Labeling**: Automatically labeling the data using a pretrained Language-Vision model.
-3. **Model Training**: Building and training the object detection model.  
-4. **Integration with the robot**: The model sends images to the laptop via TCP, and the laptop returns the detections back to the robot, which publishes them as a ROS topic.
->>>>>>> dde16064
-
----
-
-## Data Collection
-
-<<<<<<< HEAD
-=======
-## Quickstart
-
-```
-dts devel build -H [bot_name] -f --verbose
-dts devel run -H [bot_name] -L object-detection -X
-```
-
-in a separate terminal (use a venv if you want but be careful about installing it in the project directory because it might be copied over to the robot accidentally and fill up its entire storage):
-
-```
-pip install ultralytics
-pip install opencv-python
-python client/yolo_client.py [tcp_ip_adress] --port 8765 --model [/path/to/model/weights.pt]
-```
-
-## Summary of Steps  
-1. **Data Collection**: Gathering camera images data with both the real & virtual robots to train our object detection model.  
-2. **Automatic Labelling**: Automatically labeling the data using a pretrained Vision LLM (VLLM).
 3. **Model Training**: Building and training the object detection model.  
 4. **Integration with the robot**: The model sends images to the laptop via TCP, and the laptop returns the detections back to the robot, which publishes them as a ROS topic.
 
@@ -104,108 +71,6 @@
 ```
 
 
-## Automatic Labelling  
-
-The automated labelling is done through the [OWLv2 model](https://huggingface.co/docs/transformers/en/model_doc/owlv2), powered by the [Huggingface](https://huggingface.co/) library for inference. Specifically we use [this version](https://huggingface.co/google/owlv2-base-patch16-ensemble) of the model for our inference, as we found it struck a good balance between inference speed and annotation quality.
-
-OWLv2 is an open-vocabulary (open-domain) detection model. That is to say, at inference time and with no training, it is able to accept a "class list" (effectively a short description of each class), and based on its understanding of these descriptions, produce bounding boxes around the corresponding objects in the image in zero-shot.
-
-The labelling script is run as follows:
-
-```
-python automated_data_labelling/process_images.py
-```
-
-The key parameters of this script, located at the top of the file, are:
-
-```
-zip_file_images_folder = "duckietown_images" # directory name containing the images for labelling
-DETECTION_THRESHOLD = 0.2 # the certainty threshold under which we discard bounding boxes
-class_list = [
-    "rc car",
-    "yellow rubber duckie",
-    "small orange traffic cone",
-    "wooden toy house",
-    "qr code",
-    "road sign"
-] 
-``
-
-The script produces a `labels` subdirectory in the original directory that contains the bounding boxes in YOLO format to be ingested by the subsequent training scripts.
-
-The script contains a `visualize_detection` function that can be used to visually inspect the quality of the annotations for a given image in the folder. It is not currently being used by the script (the script used to be a notebook where the results were visualized interactively, but this version is meant to run on a cluster for faster inference).
->>>>>>> Stashed changes
-=======
-Steps 1-3 are for virtual robot setup only, while steps 4-5 are for running data collection on either a real or virtual robot.
->>>>>>> dde16064
-
-### Virtual Robot Setup (optional if you only want to use the real robot)
-
-1. *Start the simulation*:  
-
-Run the following shell command to start the duckiematrix. There is a custom loop in ```./assets/duckiematrix/loop``` with additional duckies and static robots.
-```shell
-dts matrix run --standalone -m [/path/to/dts/map]
-```
-<<<<<<< HEAD
-dts devel build -H [bot_name] -f --verbose
-dts devel run -H [bot_name] -L object-detection -X
-=======
-
-2. *Start a virtual bot*:
-
-First, create a virtual bot if you don't have one already:
-```shell
-dts duckiebot virtual create -t duckiebot [BOT_NAME] -c DB21J
->>>>>>> dde16064
-```
-
-Then, start the virtual bot:
-```shell
-dts duckiebot virtual start [BOT_NAME]
-```
-<<<<<<< HEAD
-<<<<<<< Updated upstream
-python yolo_client.py 172.19.0.143 --port 8765 --model /home/hugo/PycharmProjects/object-detection-project/packages/object_detection/include/weights/best.pt
-=======
-
-This might take a few seconds, you can check when the virtual bot is ready with the command ```dts fleet discover```
-
-3. *Attach the virtual bot to the duckiematrix*:
-
-Once the virtual bot is ready, you can attach it to the previously started duckiematrix:
-```shell
-dts matrix attach [BOT_NAME] "map_0/vehicle_0"
->>>>>>> dde16064
-```
-
-### Data collection (real and virtual robot)
-4. *Start keyboard controls*:
-
-Run the following command to start the keyboard controls for the robot (real or virtual):
-```shell
-dts duckiebot keyboard_control [BOT_NAME]
-```
-
-5. *Collect data*:
-
-We highly recommend setuping the automatic ssh key with the robot to avoid typing the password multiple times within the script, especially if you run the script multiple time under different environment conditions (lightning, objects placement...):
-
-```shell
-ssh-copy-id duckie@[BOT_NAME].local
-```
-
-Then, run the following command to start collecting data. You will be prompted to press "Enter" twice to 1) start recording and 2) stop recording. You should use the keyboard controls previously started to move the robot around while collecting.
-
---output_dir should be a path on your computer, as the script will automatically download the images from the robot to your computer.
-```shell
-python data_collection/rosbag_image_extractor.py \
- --robot_name [BOT_NAME] \
- --password quackquack \
- --output_dir [path/to/output/folder]
-```
-
-
 ## Automatic Labeling  
 
 ### TODO
@@ -218,8 +83,8 @@
 
 First, you need to build and run the object detection package on the robot:
 ```
-dts devel build -H didibot -f --verbose
-dts devel run -H didibot -L object-detection -X
+dts devel build -H [bot_name] -f --verbose
+dts devel run -H [bot_name] -L object-detection -X
 ```
 
 This will start streaming camera images to the laptop through a TCP connection.
@@ -227,22 +92,9 @@
 
 Once the object detection package is running on the robot, you can run the client on the laptop to receive the images and send back the detections.
 
-<<<<<<< HEAD
-When launching a new container, you can simply provide `dt-launcher-my-launcher` as
-command.
-=======
-python client/yolo_client.py [tcp_ip_adress] --port 8765 --model [/path/to/model/weights.pt]
-```
-
-## Common Issues
-
-1. Make sure that extraneous directories aren't being copied over to fill up the robot's storage (e.g. venvs)
->>>>>>> Stashed changes
-=======
 IMPORTANT: check the output of ```dts devel run [...]``` for the IP and update it in the command below.
 
 You will also have to point the script to the YOLO model weights .pt file.
 ```
 python client/yolo_client.py [tcp_ip_adress] --port 8765 --model [/path/to/model/weights.pt]
-```
->>>>>>> dde16064
+```